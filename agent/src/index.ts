--- conflicted
+++ resolved
@@ -642,89 +642,12 @@
       );
 
       if (data.length > 0) {
-<<<<<<< HEAD
         // Bachelor sends message to Marilyn
         const lastMessage = data[data.length - 1].text;
         await logConversation(fromAgent, toAgent, data);
         // Marilyn replies to Bachelor
         const msgReplyData = await handleUserInput(lastMessage, toAgent.id);
         await logConversation(toAgent, fromAgent, msgReplyData);
-=======
-        const lastMessage = data[0].text;
-        if (fromAgent.name === "Marilyn") {
-          const sentimentScore = 0.1; // TODO: Implement sentiment analysis
-
-          const userId = toAgent.id;
-
-          if (userId) {
-            elizaLogger.info(
-              `Saving score for userId: ${userId} with score: ${sentimentScore}`
-            );
-
-            // Save to contestant_scores
-            await (db as PostgresDatabaseAdapter).query(
-              `INSERT INTO contestant_scores ("agentId", "score")
-               VALUES ($1, $2)
-               ON CONFLICT ("agentId") DO UPDATE
-               SET "score" = contestant_scores.score + EXCLUDED.score`,
-              [userId, sentimentScore]
-            );
-
-            // Get the previous message from the contestant
-            const previousMessageResult = await (
-              db as PostgresDatabaseAdapter
-            ).query(
-              `SELECT * FROM conversation_logs
-               WHERE "agentId" = $1
-               AND "marilynResponse" IS NULL
-               ORDER BY "contestantMessageTime" DESC
-               LIMIT 1`,
-              [userId]
-            );
-
-            if (
-              previousMessageResult.rows.length > 0 &&
-              data &&
-              data.length > 0
-            ) {
-              const marilynResponse = data[0].text;
-              elizaLogger.info("Saving Marilyn's response:", {
-                message: marilynResponse,
-                previousMessage:
-                  previousMessageResult.rows[0].contestantMessage,
-              });
-
-              const updateResult = await (db as PostgresDatabaseAdapter).query(
-                `UPDATE conversation_logs
-                 SET "marilynResponse" = $1,
-                     "marilynResponseTime" = CURRENT_TIMESTAMP,
-                     "interactionScore" = $2
-                 WHERE id = $3
-                 RETURNING *`,
-                [
-                  marilynResponse,
-                  sentimentScore,
-                  previousMessageResult.rows[0].id,
-                ]
-              );
-
-              elizaLogger.info("Update result:", updateResult.rows[0]);
-            }
-          }
-        } else {
-          // This is a contestant's message - create new record
-          await (db as PostgresDatabaseAdapter).query(
-            `INSERT INTO conversation_logs (
-              "agentId",
-              "contestantMessage",
-              "contestantMessageTime",
-              "roomId"
-            ) VALUES ($1, $2, CURRENT_TIMESTAMP, $3)`,
-            [fromAgent.id, lastMessage, roomId]
-          );
-        }
-
->>>>>>> 3d2884ae
         return true;
       }
 

--- conflicted
+++ resolved
@@ -23,8 +23,6 @@
     return text.slice(startIndex, endIndex);
 }
 
-<<<<<<< HEAD
-=======
 type TwitterProfile = {
     id: string;
     username: string;
@@ -33,7 +31,6 @@
     nicknames: string[];
 };
 
->>>>>>> 34119d7b
 class RequestQueue {
     private queue: (() => Promise<any>)[] = [];
     private processing: boolean = false;
@@ -89,11 +86,7 @@
     twitterClient: Scraper;
     runtime: IAgentRuntime;
     directions: string;
-<<<<<<< HEAD
-    lastCheckedTweetId: number | null = null;
-=======
     lastCheckedTweetId: bigint | null = null;
->>>>>>> 34119d7b
     imageDescriptionService: IImageDescriptionService;
     temperature: number = 0.5;
 
@@ -158,34 +151,6 @@
             this.runtime.character.style.post.join();
     }
 
-<<<<<<< HEAD
-        // async initialization
-        (async () => {
-            //test
-            await this.loadCachedLatestCheckedTweetId();
-            // Check for Twitter cookies
-            if (this.runtime.getSetting("TWITTER_COOKIES")) {
-                const cookiesArray = JSON.parse(
-                    this.runtime.getSetting("TWITTER_COOKIES")
-                );
-
-                await this.setCookiesFromArray(cookiesArray);
-            } else {
-                const cachedCookies = await this.getCachedCookies();
-                if (cachedCookies) {
-                    await this.setCookiesFromArray(cachedCookies);
-                } else {
-                    await this.twitterClient.login(
-                        this.runtime.getSetting("TWITTER_USERNAME"),
-                        this.runtime.getSetting("TWITTER_PASSWORD"),
-                        this.runtime.getSetting("TWITTER_EMAIL"),
-                        this.runtime.getSetting("TWITTER_2FA_SECRET")
-                    );
-                    elizaLogger.log("Logged in to Twitter");
-                    const cookies = await this.twitterClient.getCookies();
-                    await this.cacheCookies(cookies);
-                }
-=======
     async init() {
         //test
         const username = this.runtime.getSetting("TWITTER_USERNAME");
@@ -204,65 +169,9 @@
             const cachedCookies = await this.getCachedCookies(username);
             if (cachedCookies) {
                 await this.setCookiesFromArray(cachedCookies);
->>>>>>> 34119d7b
             }
         }
 
-<<<<<<< HEAD
-            let loggedInWaits = 0;
-
-            while (!(await this.twitterClient.isLoggedIn())) {
-                console.log("Waiting for Twitter login");
-                await new Promise((resolve) => setTimeout(resolve, 2000));
-                if (loggedInWaits > 10) {
-                    console.error("Failed to login to Twitter");
-                    await this.twitterClient.login(
-                        this.runtime.getSetting("TWITTER_USERNAME"),
-                        this.runtime.getSetting("TWITTER_PASSWORD"),
-                        this.runtime.getSetting("TWITTER_EMAIL"),
-                        this.runtime.getSetting("TWITTER_2FA_SECRET")
-                    );
-                    const cookies = await this.twitterClient.getCookies();
-                    await this.cacheCookies(cookies);
-                    loggedInWaits = 0;
-                }
-                loggedInWaits++;
-            }
-            const userId = await this.requestQueue.add(async () => {
-                // wait 3 seconds before getting the user id
-                await new Promise((resolve) => setTimeout(resolve, 10000));
-                try {
-                    return await this.twitterClient.getUserIdByScreenName(
-                        this.runtime.getSetting("TWITTER_USERNAME")
-                    );
-                } catch (error) {
-                    console.error("Error getting user ID:", error);
-                    return null;
-                }
-            });
-            if (!userId) {
-                console.error("Failed to get user ID");
-                return;
-            }
-            elizaLogger.log("Twitter user ID:", userId);
-            this.twitterUserId = userId;
-
-            // Initialize Twitter profile
-            const profile = await this.initializeProfile();
-            if (profile) {
-                // console.log("Twitter profile initialized:", profile);
-
-                // Store profile info for use in responses
-                this.runtime.character = {
-                    ...this.runtime.character,
-                    twitterProfile: {
-                        username: profile.username,
-                        screenName: profile.screenName,
-                        bio: profile.bio,
-                        nicknames: profile.nicknames,
-                    },
-                };
-=======
         elizaLogger.log("Waiting for Twitter login");
         while (true) {
             await this.twitterClient.login(
@@ -276,7 +185,6 @@
                 const cookies = await this.twitterClient.getCookies();
                 await this.cacheCookies(username, cookies);
                 break;
->>>>>>> 34119d7b
             }
 
             elizaLogger.error("Failed to login to Twitter trying again...");
@@ -400,11 +308,8 @@
     }
 
     private async populateTimeline() {
-<<<<<<< HEAD
-=======
         elizaLogger.debug("populating timeline...");
 
->>>>>>> 34119d7b
         const cachedTimeline = await this.getCachedTimeline();
 
         // Check if the cache file exists
@@ -414,10 +319,6 @@
             // Get the existing memories from the database
             const existingMemories =
                 await this.runtime.messageManager.getMemoriesByRoomIds({
-<<<<<<< HEAD
-                    agentId: this.runtime.agentId,
-=======
->>>>>>> 34119d7b
                     roomIds: cachedTimeline.map((tweet) =>
                         stringToUuid(
                             tweet.conversationId + "-" + this.runtime.agentId
@@ -434,26 +335,18 @@
 
             // Check if any of the cached tweets exist in the existing memories
             const someCachedTweetsExist = cachedTimeline.some((tweet) =>
-<<<<<<< HEAD
-                existingMemoryIds.has(tweet.id)
-=======
                 existingMemoryIds.has(
                     stringToUuid(tweet.id + "-" + this.runtime.agentId)
                 )
->>>>>>> 34119d7b
             );
 
             if (someCachedTweetsExist) {
                 // Filter out the cached tweets that already exist in the database
                 const tweetsToSave = cachedTimeline.filter(
-<<<<<<< HEAD
-                    (tweet) => !existingMemoryIds.has(tweet.id)
-=======
                     (tweet) =>
                         !existingMemoryIds.has(
                             stringToUuid(tweet.id + "-" + this.runtime.agentId)
                         )
->>>>>>> 34119d7b
                 );
 
                 console.log({
@@ -648,12 +541,8 @@
         }
 
         // Cache
-<<<<<<< HEAD
-        await this.cacheTimeline(allTweets);
-=======
         await this.cacheTimeline(timeline);
         await this.cacheMentions(mentionsAndInteractions.tweets);
->>>>>>> 34119d7b
     }
 
     async setCookiesFromArray(cookiesArray: any[]) {
@@ -697,58 +586,6 @@
         }
     }
 
-<<<<<<< HEAD
-    async loadCachedLatestCheckedTweetId(): Promise<void> {
-        const latestCheckedTweetId =
-            await this.runtime.cacheManager.get<number>(
-                `twitter/${this.runtime.getSetting("TWITTER_USERNAME")}/latest_checked_tweet_id`
-            );
-
-        if (latestCheckedTweetId) {
-            this.lastCheckedTweetId = latestCheckedTweetId;
-        }
-    }
-
-    async cacheLatestCheckedTweetId() {
-        if (this.lastCheckedTweetId) {
-            await this.runtime.cacheManager.set(
-                `twitter/${this.runtime.getSetting("TWITTER_USERNAME")}/latest_checked_tweet_id`,
-                this.lastCheckedTweetId
-            );
-        }
-    }
-
-    async getCachedTimeline(): Promise<Tweet[] | undefined> {
-        return await this.runtime.cacheManager.get<Tweet[]>(
-            `twitter/${this.runtime.getSetting("TWITTER_USERNAME")}/timeline`
-        );
-    }
-
-    async cacheTimeline(timeline: Tweet[]) {
-        await this.runtime.cacheManager.set(
-            `twitter/${this.runtime.getSetting("TWITTER_USERNAME")}/timeline`,
-            timeline
-        );
-    }
-
-    async getCachedCookies() {
-        return await this.runtime.cacheManager.get<any[]>(
-            `twitter/${this.runtime.getSetting("TWITTER_USERNAME")}/cookies`
-        );
-    }
-    async cacheCookies(cookies: any[]) {
-        await this.runtime.cacheManager.set(
-            `twitter/${this.runtime.getSetting("TWITTER_USERNAME")}/cookies`,
-            cookies
-        );
-    }
-
-    async initializeProfile() {
-        const username = this.runtime.getSetting("TWITTER_USERNAME");
-        if (!username) {
-            console.error("Twitter username not configured");
-            return;
-=======
     async loadLatestCheckedTweetId(): Promise<void> {
         const latestCheckedTweetId =
             await this.runtime.cacheManager.get<string>(
@@ -757,7 +594,6 @@
 
         if (latestCheckedTweetId) {
             this.lastCheckedTweetId = BigInt(latestCheckedTweetId);
->>>>>>> 34119d7b
         }
     }
 

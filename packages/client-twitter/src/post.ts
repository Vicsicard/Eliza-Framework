import { Tweet } from "agent-twitter-client";
import {
    composeContext,
    generateText,
    embeddingZeroVector,
    IAgentRuntime,
    ModelClass,
    ModelProviderName,
    stringToUuid,
<<<<<<< HEAD
    parseBooleanFromText,
=======
    elizaLogger,
>>>>>>> 5559f81a
} from "@ai16z/eliza";
import { ClientBase } from "./base.ts";
import * as fs from 'fs/promises';

const twitterPostTemplate = `{{timeline}}

# Knowledge
{{knowledge}}

About {{agentName}} (@{{twitterUserName}}):
{{bio}}
{{lore}}
{{postDirections}}

{{providers}}

{{recentPosts}}

{{characterPostExamples}}

# Task: Generate a post in the voice and style of {{agentName}}, aka @{{twitterUserName}}
Write a single sentence post that is {{adjective}} about {{topic}} (without mentioning {{topic}} directly), from the perspective of {{agentName}}. Try to write something totally different than previous posts. Do not add commentary or acknowledge this request, just write the post.
Your response should not contain any questions. Brief, concise statements only. No emojis. Use \\n\\n (double spaces) between statements.`;

const MAX_TWEET_LENGTH = 280;

/**
 * Truncate text to fit within the Twitter character limit, ensuring it ends at a complete sentence.
 */
function truncateToCompleteSentence(text: string): string {
    if (text.length <= MAX_TWEET_LENGTH) {
        return text;
    }

    // Attempt to truncate at the last period within the limit
    const truncatedAtPeriod = text.slice(
        0,
        text.lastIndexOf(".", MAX_TWEET_LENGTH) + 1
    );
    if (truncatedAtPeriod.trim().length > 0) {
        return truncatedAtPeriod.trim();
    }

    // If no period is found, truncate to the nearest whitespace
    const truncatedAtSpace = text.slice(
        0,
        text.lastIndexOf(" ", MAX_TWEET_LENGTH)
    );
    if (truncatedAtSpace.trim().length > 0) {
        return truncatedAtSpace.trim() + "...";
    }

    // Fallback: Hard truncate and add ellipsis
    return text.slice(0, MAX_TWEET_LENGTH - 3).trim() + "...";
}

export class TwitterPostClient {
    client: ClientBase;
    runtime: IAgentRuntime;

    async start(postImmediately: boolean = false) {
        if (!this.client.profile) {
            await this.client.init();
        }

        const generateNewTweetLoop = async () => {
            const lastPost = await this.runtime.cacheManager.get<{
                timestamp: number;
            }>(
                "twitter/" +
                    this.runtime.getSetting("TWITTER_USERNAME") +
                    "/lastPost"
            );

            const lastPostTimestamp = lastPost?.timestamp ?? Date.now();
            const minMinutes =
                parseInt(this.runtime.getSetting("POST_INTERVAL_MIN")) || 90;
            const maxMinutes =
                parseInt(this.runtime.getSetting("POST_INTERVAL_MAX")) || 180;
            const randomMinutes =
                Math.floor(Math.random() * (maxMinutes - minMinutes + 1)) +
                minMinutes;
            const delay = randomMinutes * 60 * 1000;
            const nextTweetTime = lastPostTimestamp + delay;

            const now = Date.now();

            if (now >= nextTweetTime) {
                const executionStart = Date.now();
                elizaLogger.log(`Tweet time reached (${Math.floor((now - nextTweetTime) / 1000)} seconds past scheduled time), generating new tweet...`);
                await this.generateNewTweet();
                const executionEnd = Date.now();
                
                // Reschedule after generating the tweet
                const newNextTweetTime = now + delay;
                await this.runtime.cacheManager.set(
                    "twitter/" + this.runtime.getSetting("TWITTER_USERNAME") + "/nextTweetTime",
                    { 
                        timestamp: newNextTweetTime,
                        scheduledAt: now,
                        intervalMinutes: randomMinutes,
                        lastExecutionDuration: executionEnd - executionStart
                    }
                );
                const nextTime = new Date(newNextTweetTime);
                elizaLogger.log(`Next tweet scheduled for ${nextTime.toLocaleTimeString()} (in ${randomMinutes} minutes)`);
            } else {
                // Only update the schedule if we're not generating a tweet
                await this.runtime.cacheManager.set(
                    "twitter/" + this.runtime.getSetting("TWITTER_USERNAME") + "/nextTweetTime",
                    { 
                        timestamp: nextTweetTime,
                        scheduledAt: now,
                        intervalMinutes: randomMinutes
                    }
                );
                const minutesUntilTweet = Math.ceil((nextTweetTime - now) / (60 * 1000));
                const nextTime = new Date(nextTweetTime);
                elizaLogger.log(`Next tweet scheduled for ${nextTime.toLocaleTimeString()} (in ${minutesUntilTweet} minutes)`);
            }

            setTimeout(() => {
                generateNewTweetLoop(); // Set up next iteration
            }, delay);
        };
        if (
            this.runtime.getSetting("POST_IMMEDIATELY") != null &&
            this.runtime.getSetting("POST_IMMEDIATELY") != ""
        ) {
            postImmediately = parseBooleanFromText(
                this.runtime.getSetting("POST_IMMEDIATELY")
            );
        }
        if (postImmediately) {
            this.generateNewTweet();
        }

        generateNewTweetLoop();
    }

    constructor(client: ClientBase, runtime: IAgentRuntime) {
        this.client = client;
        this.runtime = runtime;
    }

    /**
     * Convert a data URL or file path to a Buffer
     * @param input The data URL string or file path
     * @returns Buffer containing the image data
     */
    private async imageToBuffer(input: string): Promise<Buffer> {
        // Check if it's a data URL
        if (input.startsWith('data:')) {
            const matches = input.match(/^data:([A-Za-z-+\/]+);base64,(.+)$/);
            if (!matches || matches.length !== 3) {
                throw new Error('Invalid data URL');
            }
            return Buffer.from(matches[2], 'base64');
        }
        
        // Otherwise treat it as a file path
        return fs.readFile(input);
    }

    private async generateNewTweet() {
        elizaLogger.log("Generating new tweet...");
        const rawChance = this.runtime.getSetting("IMAGE_GEN_CHANCE") || "30";
        const imageGenChancePercent = parseFloat(rawChance.replace(/[^0-9.]/g, '')) || 30;
        elizaLogger.log(`Image generation chance set to ${imageGenChancePercent}%`);
        
        const shouldGenerateImage = Math.random() < (Math.max(0, Math.min(100, imageGenChancePercent)) / 100);
        elizaLogger.log(`Will ${shouldGenerateImage ? '' : 'not '}generate image for this tweet`);

        try {
            const content = await this.generateTweetText();
            if (!content) {
                elizaLogger.error("Failed to generate tweet text");
                return;
            }

            // Check for dry run mode
            if (this.runtime.getSetting("TWITTER_DRY_RUN") === "true") {
                elizaLogger.info(`Dry run: would have posted tweet: ${content}`);
                if (shouldGenerateImage) {
                    elizaLogger.info("Dry run: would have generated an image");
                }
                return;
            }

            if (shouldGenerateImage) {
                const imagePrompt = `Generate an image that represents this tweet: ${content}`;
                
                try {
                    // Generate image using the plugin
                    const imageAction = this.runtime.plugins.find(p => p.name === "imageGeneration")?.actions?.[0];
                    if (!imageAction?.handler) {
                        elizaLogger.error("Image generation plugin not found or handler not available");
                        return;
                    }

                    // Temporarily set modelProvider to HEURIST for image generation
                    const originalProvider = this.runtime.character.modelProvider;
                    this.runtime.character.modelProvider = ModelProviderName.HEURIST;

                    const imageMessage = {
                        userId: this.runtime.agentId,
                        roomId: stringToUuid("twitter_image_generation"),
                        agentId: this.runtime.agentId,
                        content: {
                            text: imagePrompt,
                            action: "GENERATE_IMAGE",
                            payload: {
                                prompt: imagePrompt,
                                model: this.runtime.getSetting("HEURIST_IMAGE_MODEL") || "FLUX.1-dev",
                                width: 1024,
                                height: 1024,
                                steps: 30
                            }
                        }
                    };

                    try {
                        // Create state for image generation
                        const state = await this.runtime.composeState(imageMessage, {
                            type: "GENERATE_IMAGE",
                            payload: {
                                prompt: imagePrompt,
                                model: this.runtime.getSetting("HEURIST_IMAGE_MODEL") || "FLUX.1-dev",
                                width: 1024,
                                height: 1024,
                                steps: 30
                            }
                        });

                        const result = await imageAction.handler(
                            this.runtime,
                            imageMessage,
                            state
                        ) as { success: boolean; data?: string } | undefined;

                        // Restore original modelProvider
                        this.runtime.character.modelProvider = originalProvider;

                        if (result?.success && result.data) {
                            // Convert file path or data URL to Buffer
                            const imageBuffer = await this.imageToBuffer(result.data);
                            
                            // Send tweet with image using new API
                            await this.client.twitterClient.sendTweetWithMedia(content, [imageBuffer]);
                            elizaLogger.log("Posted tweet with generated image:", content);
                        } else {
                            // Fallback to text-only tweet if image generation fails
                            await this.client.twitterClient.sendTweet(content);
                            elizaLogger.log("Posted text-only tweet (image generation failed):", content);
                        }
                    } catch (error) {
                        // Restore original modelProvider in case of error
                        this.runtime.character.modelProvider = originalProvider;
                        elizaLogger.error("Error details:", {
                            name: error?.name,
                            message: error?.message,
                            stack: error?.stack,
                            cause: error?.cause
                        });
                        throw error;
                    }
                } catch (error) {
                    // Fallback to text-only tweet if image generation fails
                    elizaLogger.error("Error generating image:", {
                        name: error?.name,
                        message: error?.message,
                        stack: error?.stack,
                        cause: error?.cause
                    });
                    await this.client.twitterClient.sendTweet(content);
                    elizaLogger.log("Posted text-only tweet (after image error):", content);
                }
            } else {
                // Post text-only tweet
                await this.client.twitterClient.sendTweet(content);
                elizaLogger.log("Posted tweet:", content);
            }

            await this.runtime.cacheManager.set(
                "twitter/" +
                    this.runtime.getSetting("TWITTER_USERNAME") +
                    "/lastPost",
                {
                    timestamp: Date.now(),
                }
            );
        } catch (error) {
            elizaLogger.error("Error generating/posting tweet:", error);
        }
    }

    /**
     * Post a tweet with one or more images
     * @param text The tweet text
     * @param images Array of image data as Buffer or data URL strings
     * @param replyToTweetId Optional tweet ID to reply to
     */
    async postTweetWithImages(text: string, images: (Buffer | string)[], replyToTweetId?: string) {
        try {
            // Convert any data URLs to Buffers
            const imageBuffers = await Promise.all(images.map(async img => {
                if (Buffer.isBuffer(img)) {
                    return img;
                }
                if (typeof img === 'string' && img.startsWith('data:')) {
                    return await this.imageToBuffer(img);
                }
                throw new Error('Invalid image format. Must be Buffer or data URL string.');
            }));

            await this.client.twitterClient.sendTweetWithMedia(text, imageBuffers, replyToTweetId);
            elizaLogger.log("Posted tweet with custom images:", text);
        } catch (error) {
            elizaLogger.error("Error posting tweet with images:", error);
            throw error;
        }
    }

    private async generateTweetText(): Promise<string | undefined> {
        try {
            await this.runtime.ensureUserExists(
                this.runtime.agentId,
                this.client.profile.username,
                this.runtime.character.name,
                "twitter"
            );

            let homeTimeline: Tweet[] = [];

            const cachedTimeline = await this.client.getCachedTimeline();

            if (cachedTimeline) {
                homeTimeline = cachedTimeline;
            } else {
                homeTimeline = await this.client.fetchHomeTimeline(10);
                await this.client.cacheTimeline(homeTimeline);
            }
            const formattedHomeTimeline =
                `# ${this.runtime.character.name}'s Home Timeline\n\n` +
                homeTimeline
                    .map((tweet) => {
                        return `#${tweet.id}\n${tweet.name} (@${tweet.username})${tweet.inReplyToStatusId ? `\nIn reply to: ${tweet.inReplyToStatusId}` : ""}\n${new Date(tweet.timestamp).toDateString()}\n\n${tweet.text}\n---\n`;
                    })
                    .join("\n");

            const topics = this.runtime.character.topics.join(", ");

            const state = await this.runtime.composeState(
                {
                    userId: this.runtime.agentId,
                    roomId: stringToUuid("twitter_generate_room"),
                    agentId: this.runtime.agentId,
                    content: {
                        text: topics,
                        action: "",
                    },
                },
                {
                    twitterUserName: this.client.profile.username,
                    timeline: formattedHomeTimeline,
                }
            );

            const context = composeContext({
                state,
                template:
                    this.runtime.character.templates?.twitterPostTemplate ||
                    twitterPostTemplate,
            });

            elizaLogger.debug("generate post prompt:\n" + context);

            const newTweetContent = await generateText({
                runtime: this.runtime,
                context,
                modelClass: ModelClass.SMALL,
            });

            // Replace \n with proper line breaks and trim excess spaces
            const formattedTweet = newTweetContent
                .replaceAll(/\\n/g, "\n")
                .trim();

            // Use the helper function to truncate to complete sentence
            return truncateToCompleteSentence(formattedTweet);

<<<<<<< HEAD
            if (this.runtime.getSetting("TWITTER_DRY_RUN") === "true") {
                elizaLogger.info(
                    `Dry run: would have posted tweet: ${content}`
                );
                return;
            }

            try {
                elizaLogger.log(`Posting new tweet:\n ${content}`);

                const result = await this.client.requestQueue.add(
                    async () =>
                        await this.client.twitterClient.sendTweet(content)
                );
                const body = await result.json();
                if (!body?.data?.create_tweet?.tweet_results?.result) {
                  console.error("Error sending tweet; Bad response:", body);
                  return;
                }
                const tweetResult = body.data.create_tweet.tweet_results.result;

                const tweet = {
                    id: tweetResult.rest_id,
                    name: this.client.profile.screenName,
                    username: this.client.profile.username,
                    text: tweetResult.legacy.full_text,
                    conversationId: tweetResult.legacy.conversation_id_str,
                    createdAt: tweetResult.legacy.created_at,
                    userId: this.client.profile.id,
                    inReplyToStatusId:
                        tweetResult.legacy.in_reply_to_status_id_str,
                    permanentUrl: `https://twitter.com/${this.runtime.getSetting("TWITTER_USERNAME")}/status/${tweetResult.rest_id}`,
                    hashtags: [],
                    mentions: [],
                    photos: [],
                    thread: [],
                    urls: [],
                    videos: [],
                } as Tweet;

                await this.runtime.cacheManager.set(
                    `twitter/${this.client.profile.username}/lastPost`,
                    {
                        id: tweet.id,
                        timestamp: Date.now(),
                    }
                );

                await this.client.cacheTweet(tweet);

                homeTimeline.push(tweet);
                await this.client.cacheTimeline(homeTimeline);
                elizaLogger.log(`Tweet posted:\n ${tweet.permanentUrl}`);

                const roomId = stringToUuid(
                    tweet.conversationId + "-" + this.runtime.agentId
                );

                await this.runtime.ensureRoomExists(roomId);
                await this.runtime.ensureParticipantInRoom(
                    this.runtime.agentId,
                    roomId
                );

                await this.runtime.messageManager.createMemory({
                    id: stringToUuid(tweet.id + "-" + this.runtime.agentId),
                    userId: this.runtime.agentId,
                    agentId: this.runtime.agentId,
                    content: {
                        text: newTweetContent.trim(),
                        url: tweet.permanentUrl,
                        source: "twitter",
                    },
                    roomId,
                    embedding: embeddingZeroVector,
                    createdAt: tweet.timestamp * 1000,
                });
            } catch (error) {
                elizaLogger.error("Error sending tweet:", error);
            }
=======
>>>>>>> 5559f81a
        } catch (error) {
            elizaLogger.error("Error generating tweet text:", error);
            return undefined;
        }
    }
}<|MERGE_RESOLUTION|>--- conflicted
+++ resolved
@@ -1,20 +1,16 @@
-import { Tweet } from "agent-twitter-client";
 import {
     composeContext,
+    elizaLogger,
     generateText,
-    embeddingZeroVector,
     IAgentRuntime,
     ModelClass,
     ModelProviderName,
-    stringToUuid,
-<<<<<<< HEAD
     parseBooleanFromText,
-=======
-    elizaLogger,
->>>>>>> 5559f81a
+    stringToUuid
 } from "@ai16z/eliza";
+import { Tweet } from "agent-twitter-client";
+import * as fs from 'fs/promises';
 import { ClientBase } from "./base.ts";
-import * as fs from 'fs/promises';
 
 const twitterPostTemplate = `{{timeline}}
 
@@ -403,89 +399,6 @@
             // Use the helper function to truncate to complete sentence
             return truncateToCompleteSentence(formattedTweet);
 
-<<<<<<< HEAD
-            if (this.runtime.getSetting("TWITTER_DRY_RUN") === "true") {
-                elizaLogger.info(
-                    `Dry run: would have posted tweet: ${content}`
-                );
-                return;
-            }
-
-            try {
-                elizaLogger.log(`Posting new tweet:\n ${content}`);
-
-                const result = await this.client.requestQueue.add(
-                    async () =>
-                        await this.client.twitterClient.sendTweet(content)
-                );
-                const body = await result.json();
-                if (!body?.data?.create_tweet?.tweet_results?.result) {
-                  console.error("Error sending tweet; Bad response:", body);
-                  return;
-                }
-                const tweetResult = body.data.create_tweet.tweet_results.result;
-
-                const tweet = {
-                    id: tweetResult.rest_id,
-                    name: this.client.profile.screenName,
-                    username: this.client.profile.username,
-                    text: tweetResult.legacy.full_text,
-                    conversationId: tweetResult.legacy.conversation_id_str,
-                    createdAt: tweetResult.legacy.created_at,
-                    userId: this.client.profile.id,
-                    inReplyToStatusId:
-                        tweetResult.legacy.in_reply_to_status_id_str,
-                    permanentUrl: `https://twitter.com/${this.runtime.getSetting("TWITTER_USERNAME")}/status/${tweetResult.rest_id}`,
-                    hashtags: [],
-                    mentions: [],
-                    photos: [],
-                    thread: [],
-                    urls: [],
-                    videos: [],
-                } as Tweet;
-
-                await this.runtime.cacheManager.set(
-                    `twitter/${this.client.profile.username}/lastPost`,
-                    {
-                        id: tweet.id,
-                        timestamp: Date.now(),
-                    }
-                );
-
-                await this.client.cacheTweet(tweet);
-
-                homeTimeline.push(tweet);
-                await this.client.cacheTimeline(homeTimeline);
-                elizaLogger.log(`Tweet posted:\n ${tweet.permanentUrl}`);
-
-                const roomId = stringToUuid(
-                    tweet.conversationId + "-" + this.runtime.agentId
-                );
-
-                await this.runtime.ensureRoomExists(roomId);
-                await this.runtime.ensureParticipantInRoom(
-                    this.runtime.agentId,
-                    roomId
-                );
-
-                await this.runtime.messageManager.createMemory({
-                    id: stringToUuid(tweet.id + "-" + this.runtime.agentId),
-                    userId: this.runtime.agentId,
-                    agentId: this.runtime.agentId,
-                    content: {
-                        text: newTweetContent.trim(),
-                        url: tweet.permanentUrl,
-                        source: "twitter",
-                    },
-                    roomId,
-                    embedding: embeddingZeroVector,
-                    createdAt: tweet.timestamp * 1000,
-                });
-            } catch (error) {
-                elizaLogger.error("Error sending tweet:", error);
-            }
-=======
->>>>>>> 5559f81a
         } catch (error) {
             elizaLogger.error("Error generating tweet text:", error);
             return undefined;

import { v4 } from "uuid";
import pg, {
    type Pool,
    QueryConfig,
    QueryConfigValues,
    QueryResult,
    QueryResultRow,
} from "pg";
import {
    Account,
    Actor,
    GoalStatus,
    type Goal,
    type Memory,
    type Relationship,
    type UUID,
    type IDatabaseCacheAdapter,
    type IDatabaseAdapter,
    type CharacterTable,
    type Secrets,
    type Character,
    Participant,
    DatabaseAdapter,
    elizaLogger,
} from "@ai16z/eliza";
import fs from "fs";
import { fileURLToPath } from "url";
import path from "path";

const { DatabaseError } = pg;

const __filename = fileURLToPath(import.meta.url); // get the resolved path to the file
const __dirname = path.dirname(__filename); // get the name of the directory

export class PostgresDatabaseAdapter
    extends DatabaseAdapter<Pool>
    implements IDatabaseCacheAdapter, IDatabaseAdapter
{
    private pool: Pool;

    constructor(connectionConfig: any) {
        super();

        const defaultConfig = {
            max: 20,
            idleTimeoutMillis: 30000,
            connectionTimeoutMillis: 2000,
        };

        this.pool = new pg.Pool({
            ...defaultConfig,
            ...connectionConfig, // Allow overriding defaults
        });
        this.db = this.pool;

        this.pool.on("error", async (err) => {
            elizaLogger.error("Unexpected error on idle client", err);

            // Attempt to reconnect with exponential backoff
            let retryCount = 0;
            const maxRetries = 5;
            const baseDelay = 1000; // Start with 1 second delay

            while (retryCount < maxRetries) {
                try {
                    const delay = baseDelay * Math.pow(2, retryCount);
                    elizaLogger.log(`Attempting to reconnect in ${delay}ms...`);
                    await new Promise((resolve) => setTimeout(resolve, delay));

                    // Create new pool with same config
                    this.pool = new pg.Pool(this.pool.options);
                    await this.testConnection();

                    elizaLogger.log("Successfully reconnected to database");
                    return;
                } catch (error) {
                    retryCount++;
                    elizaLogger.error(
                        `Reconnection attempt ${retryCount} failed:`,
                        error
                    );
                }
            }

            elizaLogger.error(
                `Failed to reconnect after ${maxRetries} attempts`
            );
            throw new Error("Database connection lost and unable to reconnect");
        });
    }

    async query<R extends QueryResultRow = any, I = any[]>(
        queryTextOrConfig: string | QueryConfig<I>,
        values?: QueryConfigValues<I>
    ): Promise<QueryResult<R>> {
        const client = await this.pool.connect();

        try {
            return client.query(queryTextOrConfig, values);
        } catch (error) {
            elizaLogger.error(error);
            throw error;
        } finally {
            client.release();
        }
    }

    async init() {
        await this.testConnection();

        const schema = fs.readFileSync(
            path.resolve(__dirname, "../schema.sql"),
            "utf8"
        );

        await this.query(schema);
    }

    async testConnection(): Promise<boolean> {
        let client;
        try {
            client = await this.pool.connect();
            const result = await client.query("SELECT NOW()");
            elizaLogger.log(
                "Database connection test successful:",
                result.rows[0]
            );
            return true;
        } catch (error) {
            elizaLogger.error("Database connection test failed:", error);
            throw new Error(
                `Failed to connect to database: ${(error as Error).message}`
            );
        } finally {
            if (client) client.release();
        }
    }

    async getRoom(roomId: UUID): Promise<UUID | null> {
        const { rows } = await this.query(
            "SELECT id FROM rooms WHERE id = $1",
            [roomId]
        );

        return rows.length > 0 ? (rows[0].id as UUID) : null;
    }

    async getParticipantsForAccount(userId: UUID): Promise<Participant[]> {
        const { rows } = await this.query(
            `SELECT id, "userId", "roomId", "last_message_read" 
            FROM participants 
            WHERE "userId" = $1`,
            [userId]
        );
        return rows as Participant[];
    }

    async getParticipantUserState(
        roomId: UUID,
        userId: UUID
    ): Promise<"FOLLOWED" | "MUTED" | null> {
        const { rows } = await this.query(
            `SELECT "userState" FROM participants WHERE "roomId" = $1 AND "userId" = $2`,
            [roomId, userId]
        );
        return rows.length > 0 ? rows[0].userState : null;
    }

    async getMemoriesByRoomIds(params: {
        agentId: UUID;
        roomIds: UUID[];
        tableName: string;
    }): Promise<Memory[]> {
        if (params.roomIds.length === 0) return [];
        const placeholders = params.roomIds
            .map((_, i) => `$${i + 3}`)
            .join(", ");

        const query = `SELECT * FROM memories WHERE type = $1 AND "agentId" = $2 AND "roomId" IN (${placeholders})`;
        const queryParams = [
            params.tableName,
            params.agentId,
            ...params.roomIds,
        ];

        const { rows } = await this.query(query, queryParams);
        return rows.map((row) => ({
            ...row,
            content:
                typeof row.content === "string"
                    ? JSON.parse(row.content)
                    : row.content,
        }));
    }

    async setParticipantUserState(
        roomId: UUID,
        userId: UUID,
        state: "FOLLOWED" | "MUTED" | null
    ): Promise<void> {
        await this.query(
            `UPDATE participants SET "userState" = $1 WHERE "roomId" = $2 AND "userId" = $3`,
            [state, roomId, userId]
        );
    }

    async getParticipantsForRoom(roomId: UUID): Promise<UUID[]> {
        const { rows } = await this.query(
            'SELECT "userId" FROM participants WHERE "roomId" = $1',
            [roomId]
        );
        return rows.map((row) => row.userId);
    }

    async getAccountById(userId: UUID): Promise<Account | null> {
        const { rows } = await this.query(
            "SELECT * FROM accounts WHERE id = $1",
            [userId]
        );
        if (rows.length === 0) return null;

        const account = rows[0];
        elizaLogger.log("account", account);
        return {
            ...account,
            details:
                typeof account.details === "string"
                    ? JSON.parse(account.details)
                    : account.details,
        };
    }

    async createAccount(account: Account): Promise<boolean> {
        try {
            await this.query(
                `INSERT INTO accounts (id, name, username, email, "avatarUrl", details)
            VALUES ($1, $2, $3, $4, $5, $6)`,
                [
                    account.id ?? v4(),
                    account.name,
                    account.username || "",
                    account.email || "",
                    account.avatarUrl || "",
                    JSON.stringify(account.details),
                ]
            );

            return true;
        } catch (error) {
            elizaLogger.log("Error creating account", error);
            return false;
        }
    }

    async getActorById(params: { roomId: UUID }): Promise<Actor[]> {
        const { rows } = await this.query(
            `SELECT a.id, a.name, a.username, a.details
            FROM participants p
            LEFT JOIN accounts a ON p."userId" = a.id
            WHERE p."roomId" = $1`,
            [params.roomId]
        );
        return rows.map((row) => ({
            ...row,
            details:
                typeof row.details === "string"
                    ? JSON.parse(row.details)
                    : row.details,
        }));
    }

    async getMemoryById(id: UUID): Promise<Memory | null> {
        const { rows } = await this.query(
            "SELECT * FROM memories WHERE id = $1",
            [id]
        );
        if (rows.length === 0) return null;

        return {
            ...rows[0],
            content:
                typeof rows[0].content === "string"
                    ? JSON.parse(rows[0].content)
                    : rows[0].content,
        };
    }

    async createMemory(memory: Memory, tableName: string): Promise<void> {
        let isUnique = true;
        if (memory.embedding) {
            const similarMemories = await this.searchMemoriesByEmbedding(
                memory.embedding,
                {
                    tableName,
                    agentId: memory.agentId,
                    roomId: memory.roomId,
                    match_threshold: 0.95,
                    count: 1,
                }
            );
            isUnique = similarMemories.length === 0;
        }

        await this.query(
            `INSERT INTO memories (
                id, type, content, embedding, "userId", "roomId", "agentId", "unique", "createdAt"
            ) VALUES ($1, $2, $3, $4, $5::uuid, $6::uuid, $7::uuid, $8, to_timestamp($9/1000.0))`,
            [
                memory.id ?? v4(),
                tableName,
                JSON.stringify(memory.content),
                memory.embedding ? `[${memory.embedding.join(",")}]` : null,
                memory.userId,
                memory.roomId,
                memory.agentId,
                memory.unique ?? isUnique,
                Date.now(),
            ]
        );
    }

    async searchMemories(params: {
        tableName: string;
        agentId: UUID;
        roomId: UUID;
        embedding: number[];
        match_threshold: number;
        match_count: number;
        unique: boolean;
    }): Promise<Memory[]> {
        return await this.searchMemoriesByEmbedding(params.embedding, {
            match_threshold: params.match_threshold,
            count: params.match_count,
            agentId: params.agentId,
            roomId: params.roomId,
            unique: params.unique,
            tableName: params.tableName,
        });
    }

    async getMemories(params: {
        roomId: UUID;
        count?: number;
        unique?: boolean;
        tableName: string;
        agentId: UUID;
        start?: number;
        end?: number;
    }): Promise<Memory[]> {
        if (!params.tableName) throw new Error("tableName is required");
        if (!params.roomId) throw new Error("roomId is required");
        let sql = `SELECT * FROM memories WHERE type = $1 AND "agentId" = $2 AND "roomId" = $3`;
        const values: any[] = [params.tableName, params.agentId, params.roomId];
        let paramCount = 2;

        if (params.start) {
            paramCount++;
            sql += ` AND "createdAt" >= to_timestamp($${paramCount})`;
            values.push(params.start / 1000);
        }

        if (params.end) {
            paramCount++;
            sql += ` AND "createdAt" <= to_timestamp($${paramCount})`;
            values.push(params.end / 1000);
        }

        if (params.unique) {
            sql += ` AND "unique" = true`;
        }

        sql += ' ORDER BY "createdAt" DESC';

        if (params.count) {
            paramCount++;
            sql += ` LIMIT $${paramCount}`;
            values.push(params.count);
        }

        const { rows } = await this.query(sql, values);
        return rows.map((row) => ({
            ...row,
            content:
                typeof row.content === "string"
                    ? JSON.parse(row.content)
                    : row.content,
        }));
    }

    async getGoals(params: {
        roomId: UUID;
        userId?: UUID | null;
        onlyInProgress?: boolean;
        count?: number;
    }): Promise<Goal[]> {
        let sql = `SELECT * FROM goals WHERE "roomId" = $1`;
        const values: any[] = [params.roomId];
        let paramCount = 1;

        if (params.userId) {
            paramCount++;
            sql += ` AND "userId" = $${paramCount}`;
            values.push(params.userId);
        }

        if (params.onlyInProgress) {
            sql += " AND status = 'IN_PROGRESS'";
        }

        if (params.count) {
            paramCount++;
            sql += ` LIMIT $${paramCount}`;
            values.push(params.count);
        }

        const { rows } = await this.query(sql, values);
        return rows.map((row) => ({
            ...row,
            objectives:
                typeof row.objectives === "string"
                    ? JSON.parse(row.objectives)
                    : row.objectives,
        }));
    }

    async updateGoal(goal: Goal): Promise<void> {
        await this.query(
            `UPDATE goals SET name = $1, status = $2, objectives = $3 WHERE id = $4`,
            [goal.name, goal.status, JSON.stringify(goal.objectives), goal.id]
        );
    }

    async createGoal(goal: Goal): Promise<void> {
        await this.query(
            `INSERT INTO goals (id, "roomId", "userId", name, status, objectives)
            VALUES ($1, $2, $3, $4, $5, $6)`,
            [
                goal.id ?? v4(),
                goal.roomId,
                goal.userId,
                goal.name,
                goal.status,
                JSON.stringify(goal.objectives),
            ]
        );
    }

    async removeGoal(goalId: UUID): Promise<void> {
        await this.query("DELETE FROM goals WHERE id = $1", [goalId]);
    }

    async createRoom(roomId?: UUID): Promise<UUID> {
        const newRoomId = roomId || v4();
        await this.query("INSERT INTO rooms (id) VALUES ($1)", [newRoomId]);
        return newRoomId as UUID;
    }

    async removeRoom(roomId: UUID): Promise<void> {
        await this.query("DELETE FROM rooms WHERE id = $1", [roomId]);
    }

    async createRelationship(params: {
        userA: UUID;
        userB: UUID;
    }): Promise<boolean> {
        if (!params.userA || !params.userB) {
            throw new Error("userA and userB are required");
        }

        try {
            await this.query(
                `INSERT INTO relationships (id, "userA", "userB", "userId")
                VALUES ($1, $2, $3, $4)`,
                [v4(), params.userA, params.userB, params.userA]
            );
            return true;
        } catch (error) {
            elizaLogger.log("Error creating relationship", error);
            return false;
        }
    }

    async getRelationship(params: {
        userA: UUID;
        userB: UUID;
    }): Promise<Relationship | null> {
        const { rows } = await this.query(
            `SELECT * FROM relationships 
            WHERE ("userA" = $1 AND "userB" = $2) OR ("userA" = $2 AND "userB" = $1)`,
            [params.userA, params.userB]
        );
        return rows.length > 0 ? rows[0] : null;
    }

    async getRelationships(params: { userId: UUID }): Promise<Relationship[]> {
        const { rows } = await this.query(
            `SELECT * FROM relationships WHERE "userA" = $1 OR "userB" = $1`,
            [params.userId]
        );
        return rows;
    }

    async getCachedEmbeddings(opts: {
        query_table_name: string;
        query_threshold: number;
        query_input: string;
        query_field_name: string;
        query_field_sub_name: string;
        query_match_count: number;
    }): Promise<{ embedding: number[]; levenshtein_score: number }[]> {
        // Get the JSON field content as text first
        const sql = `
                WITH content_text AS (
                    SELECT 
                        embedding,
                        COALESCE(
                            content->$2->>$3,
                            ''
                        ) as content_text
                    FROM memories 
                    WHERE type = $4
                    AND content->$2->>$3 IS NOT NULL
                )
                SELECT 
                    embedding,
                    levenshtein(
                        $1,
                        content_text
                    ) as levenshtein_score
                FROM content_text
                ORDER BY levenshtein_score
                LIMIT $5
            `;

        const { rows } = await this.query(sql, [
            opts.query_input,
            opts.query_field_name,
            opts.query_field_sub_name,
            opts.query_table_name,
            opts.query_match_count,
        ]);

        return rows.map((row) => ({
            embedding: row.embedding,
            levenshtein_score: row.levenshtein_score,
        }));
    }

    async log(params: {
        body: { [key: string]: unknown };
        userId: UUID;
        roomId: UUID;
        type: string;
    }): Promise<void> {
        await this.query(
            `INSERT INTO logs (body, "userId", "roomId", type) 
            VALUES ($1, $2, $3, $4)`,
            [params.body, params.userId, params.roomId, params.type]
        );
    }

    async searchMemoriesByEmbedding(
        embedding: number[],
        params: {
            match_threshold?: number;
            count?: number;
            agentId?: UUID;
            roomId?: UUID;
            unique?: boolean;
            tableName: string;
        }
    ): Promise<Memory[]> {
        const vectorStr = `[${embedding.join(",")}]`;

        let sql = `
                SELECT *,
                1 - (embedding <-> $1::vector) as similarity
                FROM memories
                WHERE type = $2
            `;

        const values: any[] = [vectorStr, params.tableName];
        let paramCount = 2;

        if (params.unique) {
            sql += ` AND "unique" = true`;
        }

        if (params.agentId) {
            paramCount++;
            sql += ` AND "agentId" = $${paramCount}`;
            values.push(params.agentId);
        }

        if (params.roomId) {
            paramCount++;
            sql += ` AND "roomId" = $${paramCount}::uuid`;
            values.push(params.roomId);
        }

        if (params.match_threshold) {
            paramCount++;
            sql += ` AND 1 - (embedding <-> $1::vector) >= $${paramCount}`;
            values.push(params.match_threshold);
        }

        sql += ` ORDER BY embedding <-> $1::vector`;

        if (params.count) {
            paramCount++;
            sql += ` LIMIT $${paramCount}`;
            values.push(params.count);
        }

        const { rows } = await this.query(sql, values);

        return rows.map((row) => ({
            ...row,
            content:
                typeof row.content === "string"
                    ? JSON.parse(row.content)
                    : row.content,
            similarity: row.similarity,
        }));
    }

    async addParticipant(userId: UUID, roomId: UUID): Promise<boolean> {
        try {
            const existingParticipant = await this.query(
                // Check if the participant already exists
                `SELECT * FROM participants WHERE "userId" = $1 AND "roomId" = $2`,
                [userId, roomId]
            );

            if (existingParticipant.rows.length > 0) {
<<<<<<< HEAD
                console.log(
                    `Participant with userId ${userId} already exists in room ${roomId}.`
                );
                return; // Exit early if the participant already exists
=======
                elizaLogger.log(
                    `Participant with userId ${userId} already exists in room ${roomId}.`
                );
                return true; // Exit early if the participant already exists
>>>>>>> a9d8417e
            }

            // Proceed to add the participant if they do not exist
            await this.query(
                `INSERT INTO participants (id, "userId", "roomId") 
                VALUES ($1, $2, $3)`,
                [v4(), userId, roomId]
            );
            return true;
        } catch (error) {
<<<<<<< HEAD
            // This is to prevent duplicate participant error in case of a race condition
            // Handle unique constraint violation error (code 23505)
            if (error.code === "23505") {
                console.warn(
                    `Participant with userId ${userId} already exists in room ${roomId}.`
                ); // Optionally, you can log this or handle it differently
            } else {
                // Handle other errors
                console.error("Error adding participant:", error);
                return false;
=======
            if (error instanceof DatabaseError) {
                elizaLogger.log("Error adding participant", error);
                // This is to prevent duplicate participant error in case of a race condition
                // Handle unique constraint violation error (code 23505)
                if (error.code === "23505") {
                    elizaLogger.warn(
                        `Participant with userId ${userId} already exists in room ${roomId}.`
                    ); // Optionally, you can log this or handle it differently
                    return true;
                } else {
                    // Handle other errors
                    elizaLogger.error("Error adding participant:", error);
                    return false;
                }
>>>>>>> a9d8417e
            }

            return false;
        }
    }

    async removeParticipant(userId: UUID, roomId: UUID): Promise<boolean> {
        try {
            await this.query(
                `DELETE FROM participants WHERE "userId" = $1 AND "roomId" = $2`,
                [userId, roomId]
            );
            return true;
        } catch (error) {
            elizaLogger.log("Error removing participant", error);
            return false;
        }
    }

    async updateGoalStatus(params: {
        goalId: UUID;
        status: GoalStatus;
    }): Promise<void> {
        await this.query("UPDATE goals SET status = $1 WHERE id = $2", [
            params.status,
            params.goalId,
        ]);
    }

    async removeMemory(memoryId: UUID, tableName: string): Promise<void> {
        await this.query("DELETE FROM memories WHERE type = $1 AND id = $2", [
            tableName,
            memoryId,
        ]);
    }

    async removeAllMemories(roomId: UUID, tableName: string): Promise<void> {
        await this.query(
            `DELETE FROM memories WHERE type = $1 AND "roomId" = $2`,
            [tableName, roomId]
        );
    }

    async countMemories(
        roomId: UUID,
        unique = true,
        tableName = ""
    ): Promise<number> {
        if (!tableName) throw new Error("tableName is required");

        let sql = `SELECT COUNT(*) as count FROM memories WHERE type = $1 AND "roomId" = $2`;
        if (unique) {
            sql += ` AND "unique" = true`;
        }

        const { rows } = await this.query(sql, [tableName, roomId]);
        return parseInt(rows[0].count);
    }

    async removeAllGoals(roomId: UUID): Promise<void> {
        await this.query(`DELETE FROM goals WHERE "roomId" = $1`, [roomId]);
    }

    async getRoomsForParticipant(userId: UUID): Promise<UUID[]> {
        const { rows } = await this.query(
            `SELECT "roomId" FROM participants WHERE "userId" = $1`,
            [userId]
        );
        return rows.map((row) => row.roomId);
    }

    async getRoomsForParticipants(userIds: UUID[]): Promise<UUID[]> {
        const placeholders = userIds.map((_, i) => `$${i + 1}`).join(", ");
        const { rows } = await this.query(
            `SELECT DISTINCT "roomId" FROM participants WHERE "userId" IN (${placeholders})`,
            userIds
        );
        return rows.map((row) => row.roomId);
    }

    async getActorDetails(params: { roomId: string }): Promise<Actor[]> {
        const sql = `
            SELECT 
                a.id,
                a.name,
                a.username,
                COALESCE(a.details::jsonb, '{}'::jsonb) as details
            FROM participants p
            LEFT JOIN accounts a ON p."userId" = a.id
            WHERE p."roomId" = $1
        `;

        try {
            const result = await this.query<Actor>(sql, [params.roomId]);
            return result.rows.map((row) => ({
                ...row,
                details: row.details, // PostgreSQL automatically handles JSON parsing
            }));
        } catch (error) {
            elizaLogger.error("Error fetching actor details:", error);
            throw new Error("Failed to fetch actor details");
        }
    }

    async getCache(params: {
        key: string;
        agentId: UUID;
    }): Promise<string | undefined> {
        try {
            const sql = `SELECT "value"::TEXT FROM cache WHERE "key" = $1 AND "agentId" = $2`;
            const { rows } = await this.query<{ value: string }>(sql, [
                params.key,
                params.agentId,
            ]);
            return rows[0]?.value ?? undefined;
        } catch (error) {
            elizaLogger.log("Error fetching cache", error);
            return undefined;
        }
    }

    async setCache(params: {
        key: string;
        agentId: UUID;
        value: string;
    }): Promise<boolean> {
        try {
            await this.query(
                `INSERT INTO cache ("key", "agentId", "value", "createdAt") VALUES ($1, $2, $3, CURRENT_TIMESTAMP)
                    ON CONFLICT ("key", "agentId")
                    DO UPDATE SET "value" = EXCLUDED.value, "createdAt" = CURRENT_TIMESTAMP`,
                [params.key, params.agentId, params.value]
            );
            return true;
        } catch (error) {
            elizaLogger.log("Error setting cache", error);
            return false;
        }
    }

    async deleteCache(params: {
        key: string;
        agentId: UUID;
    }): Promise<boolean> {
        try {
            await this.query(
                `DELETE FROM cache WHERE "key" = $1 AND "agentId" = $2`,
                [params.key, params.agentId]
            );
            return true;
        } catch {
            return false;
        }
    }

    /**
     * Loads characters from database
     * @param characterIds Optional array of character UUIDs to load
     * @returns Promise of tuple containing Characters array and their corresponding SecretsIV
     */
    async loadCharacters(
        characterIds?: UUID[]
    ): Promise<[Character[], Secrets[]]> {
        const client = await this.pool.connect();
        try {
            let query =
                'SELECT "id", "name", "characterState", "secretsIV" FROM characters';
            const queryParams: any[] = [];

            if (characterIds?.length) {
                query += ' WHERE "id" = ANY($1)';
                queryParams.push(characterIds);
            }

            query += " ORDER BY name";
            const result = await client.query<CharacterTable>(
                query,
                queryParams
            );

            const characters: Character[] = [];
            const secretsIVs: Secrets[] = [];

            for (const row of result.rows) {
                characters.push(row.characterState);
                secretsIVs.push(row.secretsIV || {});
            }

            return [characters, secretsIVs];
        } catch (error) {
            elizaLogger.error("Error loading characters:", error);
            throw error;
        } finally {
            client.release();
        }
    }
}

export default PostgresDatabaseAdapter;<|MERGE_RESOLUTION|>--- conflicted
+++ resolved
@@ -633,17 +633,10 @@
             );
 
             if (existingParticipant.rows.length > 0) {
-<<<<<<< HEAD
-                console.log(
-                    `Participant with userId ${userId} already exists in room ${roomId}.`
-                );
-                return; // Exit early if the participant already exists
-=======
                 elizaLogger.log(
                     `Participant with userId ${userId} already exists in room ${roomId}.`
                 );
                 return true; // Exit early if the participant already exists
->>>>>>> a9d8417e
             }
 
             // Proceed to add the participant if they do not exist
@@ -654,18 +647,6 @@
             );
             return true;
         } catch (error) {
-<<<<<<< HEAD
-            // This is to prevent duplicate participant error in case of a race condition
-            // Handle unique constraint violation error (code 23505)
-            if (error.code === "23505") {
-                console.warn(
-                    `Participant with userId ${userId} already exists in room ${roomId}.`
-                ); // Optionally, you can log this or handle it differently
-            } else {
-                // Handle other errors
-                console.error("Error adding participant:", error);
-                return false;
-=======
             if (error instanceof DatabaseError) {
                 elizaLogger.log("Error adding participant", error);
                 // This is to prevent duplicate participant error in case of a race condition
@@ -680,7 +661,6 @@
                     elizaLogger.error("Error adding participant:", error);
                     return false;
                 }
->>>>>>> a9d8417e
             }
 
             return false;

{
    "name": "eliza",
    "scripts": {
        "preinstall": "npx only-allow pnpm",
        "build": "bash ./scripts/build.sh",
        "build-docs": "pnpm --dir docs build",
        "start:all": "pnpm --filter \"@ai16z/agent\" start:all --isRoot",
        "start:service:all": "pnpm --filter \"@ai16z/agent\" start:service:all --isRoot",
        "stop:service:all": "pnpm --filter \"@ai16z/agent\" stop:service:all",
        "start": "pnpm --filter \"@ai16z/agent\" start --isRoot",
        "start:client": "pnpm --dir client start --isRoot",
        "dev": "bash ./scripts/dev.sh",
        "lint": "bash ./scripts/lint.sh",
        "prettier-check": "npx prettier --check .",
        "prettier": "npx prettier --write .",
        "release": "pnpm build && pnpm prettier && npx lerna publish --no-private --force-publish",
        "clean": "bash ./scripts/clean.sh",
        "docker:build": "bash ./scripts/docker.sh build",
        "docker:run": "bash ./scripts/docker.sh run",
        "docker:bash": "bash ./scripts/docker.sh bash",
        "docker:start": "bash ./scripts/docker.sh start",
        "docker": "pnpm docker:build && pnpm docker:run && pnpm docker:bash",
        "test": "bash ./scripts/test.sh"
    },
    "devDependencies": {
        "@commitlint/cli": "^18.4.4",
        "@commitlint/config-conventional": "^18.4.4",
        "lerna": "8.1.5",
        "only-allow": "1.2.1",
        "concurrently": "9.1.0",
        "husky": "9.1.7",
        "prettier": "3.3.3",
        "typedoc": "0.26.11",
        "typescript": "5.6.3",
        "vite": "5.4.11",
        "vitest": "2.1.5"
    },
    "pnpm": {
        "overrides": {
            "onnxruntime-node": "1.20.1"
        }
    },
    "engines": {
        "node": "23.3.0"
    },
    "dependencies": {
<<<<<<< HEAD
        "@coinbase/coinbase-sdk": "^0.10.0",
        "csv-parse": "^5.6.0",
        "@0glabs/0g-ts-sdk": "^0.2.1",
=======
        "amqplib": "^0.10.4",
>>>>>>> 6d6296eb
        "ollama-ai-provider": "^0.16.1",
        "optional": "^0.1.4",
        "sharp": "^0.33.5",
        "tslog": "^4.9.3"
    },
    "packageManager": "pnpm@9.12.3+sha512.cce0f9de9c5a7c95bef944169cc5dfe8741abfb145078c0d508b868056848a87c81e626246cb60967cbd7fd29a6c062ef73ff840d96b3c86c40ac92cf4a813ee"
}<|MERGE_RESOLUTION|>--- conflicted
+++ resolved
@@ -44,13 +44,10 @@
         "node": "23.3.0"
     },
     "dependencies": {
-<<<<<<< HEAD
         "@coinbase/coinbase-sdk": "^0.10.0",
         "csv-parse": "^5.6.0",
         "@0glabs/0g-ts-sdk": "^0.2.1",
-=======
         "amqplib": "^0.10.4",
->>>>>>> 6d6296eb
         "ollama-ai-provider": "^0.16.1",
         "optional": "^0.1.4",
         "sharp": "^0.33.5",
